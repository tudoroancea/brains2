// Copyright (c) 2024. Tudor Oancea, Matteo Berthet
#include <tuple>
#include "ament_index_cpp/get_package_share_directory.hpp"
#include "brains2/common/cone_color.hpp"
#include "brains2/common/marker_color.hpp"
#include "brains2/common/math.hpp"
#include "brains2/common/track_database.hpp"
#include "brains2/external/icecream.hpp"
#include "brains2/external/optional.hpp"
#include "brains2/msg/acceleration.hpp"
#include "brains2/msg/controls.hpp"
#include "brains2/msg/pose.hpp"
#include "brains2/msg/velocity.hpp"
#include "brains2/sim/sim.hpp"
#include "diagnostic_msgs/msg/diagnostic_array.hpp"
#include "Eigen/Dense"
#include "geometry_msgs/msg/transform_stamped.hpp"
#include "rclcpp/node.hpp"
#include "rclcpp/publisher.hpp"
#include "rclcpp/rclcpp.hpp"
#include "std_srvs/srv/empty.hpp"
#include "tf2_ros/transform_broadcaster.h"
#include "visualization_msgs/msg/marker.hpp"
#include "visualization_msgs/msg/marker_array.hpp"
#include "yaml-cpp/yaml.h"

using namespace std;
using namespace brains2::msg;
using rclcpp::Publisher;
using rclcpp::Subscription;

// used for the lap time computation
static bool ccw(std::pair<double, double> a,
                std::pair<double, double> b,
                std::pair<double, double> c) {
    return (c.second - a.second) * (b.first - a.first) >
           (b.second - a.second) * (c.first - a.first);
}
static bool intersect(std::pair<double, double> a,
                      std::pair<double, double> b,
                      std::pair<double, double> c,
                      std::pair<double, double> d) {
    return ccw(a, c, d) != ccw(b, c, d) && ccw(a, b, c) != ccw(a, b, d);
}

template <typename Derived>
static Eigen::PermutationMatrix<Eigen::Dynamic> argsort(const Eigen::DenseBase<Derived> &vec) {
    Eigen::PermutationMatrix<Eigen::Dynamic> perm(vec.size());
    std::iota(perm.indices().data(), perm.indices().data() + perm.indices().size(), 0);
    std::sort(perm.indices().data(),
              perm.indices().data() + perm.indices().size(),
              [&](int i, int j) { return vec(i) < vec(j); });
    return perm;
}

// actual simulation node
class SimNode : public rclcpp::Node {
private:
    // publishers
    std::unique_ptr<tf2_ros::TransformBroadcaster> tf_broadcaster;
    Publisher<Pose>::SharedPtr pose_pub;
    Publisher<Velocity>::SharedPtr velocity_pub;
    Publisher<Acceleration>::SharedPtr acceleration_pub;
    Publisher<Controls>::SharedPtr current_controls_pub;
    Publisher<visualization_msgs::msg::MarkerArray>::SharedPtr viz_pub;
    Publisher<diagnostic_msgs::msg::DiagnosticArray>::SharedPtr diagnostics_pub;

    // subscribers
    rclcpp::Subscription<Controls>::SharedPtr target_controls_sub;

    // services
    rclcpp::Service<std_srvs::srv::Empty>::SharedPtr reset_srv;
    rclcpp::Service<std_srvs::srv::Empty>::SharedPtr publish_cones_srv;

    // simulation variables
    double dt;
    rclcpp::TimerBase::SharedPtr sim_timer;
    std::unique_ptr<brains2::sim::Sim> sim;
    brains2::sim::Sim::State state;
    brains2::sim::Sim::Control control;
    brains2::sim::Sim::Accels accels;

    // messages to publish
    Pose pose_msg;
    Velocity velocity_msg;
    Acceleration acceleration_msg;
    Controls current_controls_msg;
    geometry_msgs::msg::TransformStamped transform;
    diagnostic_msgs::msg::DiagnosticArray diag_msg;

    // cones
    visualization_msgs::msg::MarkerArray cones_marker_array;
    visualization_msgs::msg::MarkerArray car_markers_msg;

    // lap timing
    std::pair<double, double> last_position, start_line_pos_1, start_line_pos_2;
    double last_lap_time = 0.0, best_lap_time = 0.0;
    rclcpp::Time last_lap_time_stamp = rclcpp::Time(0, 0);

    void controls_callback(const brains2::msg::Controls::SharedPtr msg) {
        control.u_tau_FL = msg->tau_fl;
        control.u_tau_FR = msg->tau_fr;
        control.u_tau_RL = msg->tau_rl;
        control.u_tau_RR = msg->tau_rr;
        control.u_delta = msg->delta;
    }

    void publish_cones_srv_cb(
        [[maybe_unused]] const std_srvs::srv::Empty::Request::SharedPtr request,
        [[maybe_unused]] std_srvs::srv::Empty::Response::SharedPtr response) {
        this->viz_pub->publish(cones_marker_array);
    }

    void reset_srv_cb([[maybe_unused]] const std_srvs::srv::Empty::Request::SharedPtr request,
                      [[maybe_unused]] std_srvs::srv::Empty::Response::SharedPtr response) {
        // Reset the state and accelerations
        this->state =
            brains2::sim::Sim::State{0.0, 0.0, M_PI_2, 0.0, 0.0, 0.0, 0.0, 0.0, 0.0, 0.0, 0.0};
        this->accels = brains2::sim::Sim::Accels{0.0, 0.0};
        this->control = brains2::sim::Sim::Control{0.0, 0.0, 0.0, 0.0, 0.0};
        // Reset lap timing
        this->last_lap_time_stamp = rclcpp::Time(0, 0);
    }

    void sim_timer_cb() {
        auto start = this->now();

        // call sim solver
        brains2::sim::Sim::State new_state{};
        auto expected_sim_result = sim->simulate(state, control, dt);
        if (!expected_sim_result) {
            throw std::runtime_error("Simulation error: " +
                                     brains2::sim::Sim::to_string(expected_sim_result.error()));
        }
        std::tie(new_state, accels) = expected_sim_result.value();
        state = new_state;

        auto end = this->now();

        // check if we have completed a lap
        std::pair<double, double> pos{state.X, state.Y};
        if (state.v_x > 0.0 &&
            intersect(this->start_line_pos_1, this->start_line_pos_2, this->last_position, pos)) {
            if (this->last_lap_time_stamp.nanoseconds() > 0) {
                double lap_time((end - this->last_lap_time_stamp).seconds());
                if (this->best_lap_time == 0.0 or lap_time < this->best_lap_time) {
                    this->best_lap_time = lap_time;
                }
                this->last_lap_time = lap_time;
                RCLCPP_INFO(this->get_logger(),
                            "Lap completed time: %.3f s (best: %.3f s)",
                            lap_time,
                            this->best_lap_time);
            }
            this->last_lap_time_stamp = end;
        }
        this->last_position = pos;

        // Publish pose
        this->pose_msg.header.stamp = this->now();
        this->pose_msg.x = state.X;
        this->pose_msg.y = state.Y;
        this->pose_msg.phi = state.phi;
        this->pose_pub->publish(this->pose_msg);

        // Publish velocity
        this->velocity_msg.header.stamp = this->now();
        this->velocity_msg.v_x = state.v_x;
        this->velocity_msg.v_y = state.v_y;
        this->velocity_msg.omega = state.omega;
        this->velocity_pub->publish(this->velocity_msg);

        // Publish acceleration
        this->acceleration_msg.header.stamp = this->now();
        this->acceleration_msg.a_x = accels.a_x;
        this->acceleration_msg.a_y = accels.a_y;
        this->acceleration_pub->publish(this->acceleration_msg);

        // Publish current controls
        this->current_controls_msg.header.stamp = this->now();
        this->current_controls_msg.delta = state.delta;
        this->current_controls_msg.tau_fl = state.tau_FL;
        this->current_controls_msg.tau_fr = state.tau_FR;
        this->current_controls_msg.tau_rl = state.tau_RL;
        this->current_controls_msg.tau_rr = state.tau_RR;
        this->current_controls_pub->publish(this->current_controls_msg);

        // Publish transform from world to car
        this->transform.header.stamp = this->now();
        this->transform.header.frame_id = "world";
        this->transform.child_frame_id = "car";
        this->transform.transform.translation.x = state.X;
        this->transform.transform.translation.y = state.Y;
        this->transform.transform.rotation =
            brains2::common::rpy_to_quaternion_msg(0.0, 0.0, state.phi);
        this->tf_broadcaster->sendTransform(this->transform);

        // publish diagnostics
        diag_msg.header.stamp = this->now();
        diag_msg.status[0].values[0].value = std::to_string(1000 * (end - start).seconds());
        diag_msg.status[0].values[1].value = this->get_parameter("track_name").as_string();
        diag_msg.status[0].values[2].value = std::to_string(this->last_lap_time);
        diag_msg.status[0].values[3].value = std::to_string(this->best_lap_time);
        this->diagnostics_pub->publish(diag_msg);

        // visualization_msgs::msg::MarkerArray markers_msg;
        this->update_tire_markers();
        this->viz_pub->publish(car_markers_msg);
    }

    void create_diagnostics_message() {
        diag_msg.header.stamp = this->now();
        diag_msg.status.resize(1);
        diag_msg.status[0].name = "sim";
        diag_msg.status[0].level = diagnostic_msgs::msg::DiagnosticStatus::OK;
        diag_msg.status[0].message = "OK";
        diag_msg.status[0].values.resize(5);
        diag_msg.status[0].values[0].key = "sim runtime (ms)";
        diag_msg.status[0].values[1].key = "track name";
        diag_msg.status[0].values[2].key = "last lap time (s)";
        diag_msg.status[0].values[3].key = "best lap time (s)";
    }

    void create_cones_markers(const std::string &track_name) {
        auto cones_map_opt = brains2::common::load_cones_from_track_database(track_name);
        if (!cones_map_opt) {
            throw std::runtime_error("Could not load cones from track database.");
        }
        const auto &cones_map = cones_map_opt.value();

        // create new cones
        cones_marker_array.markers.resize(cones_map.at(brains2::common::ConeColor::BLUE).rows() +
                                          cones_map.at(brains2::common::ConeColor::YELLOW).rows() +
                                          cones_map.at(brains2::common::ConeColor::ORANGE).rows());
        for (auto &[color, cones] : cones_map) {
            for (int i = 0; i < cones.rows(); i++) {
                cones_marker_array.markers.push_back(
                    this->get_cone_marker(i,
                                          cones(i, 0),
                                          cones(i, 1),
                                          cone_color_to_string(color),
                                          color != brains2::common::ConeColor::ORANGE));
            }
        }
        RCLCPP_INFO(this->get_logger(),
                    "Loaded %lu cones from %s",
                    cones_marker_array.markers.size(),
                    track_name.c_str());

        // TODO: may need to be reworked for tracks with a sharp corner at the start.
        // Find the orange cones that have the smallest y coordinate and set them as start line.
        if (cones_map.find(brains2::common::ConeColor::ORANGE) == cones_map.end() ||
            cones_map.at(brains2::common::ConeColor::ORANGE).rows() < 4) {
            std::cerr << cones_map.at(brains2::common::ConeColor::ORANGE).rows() << std::endl;
            throw std::runtime_error("Could not find orange cones in track database.");
        }
        Eigen::MatrixX2d orange_cones(cones_map.at(brains2::common::ConeColor::ORANGE));
        // Find the indices that would sort the second column
        Eigen::PermutationMatrix<Eigen::Dynamic> indices = argsort(orange_cones.col(1));
        // Extract the corresponding rows
        start_line_pos_1.first = orange_cones(indices.indices()(0), 0);
        start_line_pos_1.second = orange_cones(indices.indices()(0), 1);
        start_line_pos_2.first = orange_cones(indices.indices()(1), 0);
        start_line_pos_2.second = orange_cones(indices.indices()(1), 1);
        RCLCPP_INFO(this->get_logger(),
                    "Found start line at (%.3f, %.3f) and (%.3f, %.3f)",
                    start_line_pos_1.first,
                    start_line_pos_1.second,
                    start_line_pos_2.first,
                    start_line_pos_2.second);
    }

    visualization_msgs::msg::Marker get_cone_marker(
        uint64_t id, double X, double Y, std::string color, bool small) {
        visualization_msgs::msg::Marker marker;
        marker.header.frame_id = "world";
        marker.ns = color + "_cones";
        marker.id = id;
        marker.action = visualization_msgs::msg::Marker::MODIFY;
        marker.type = visualization_msgs::msg::Marker::MESH_RESOURCE;
        marker.mesh_resource = this->get_local_mesh_path("cone.stl");
        marker.scale.x = 1.0;
        marker.scale.y = 1.0;
        marker.scale.z = 1.0;
        marker.pose.position.x = X;
        marker.pose.position.y = Y;
        marker.pose.orientation = brains2::common::rpy_to_quaternion_msg(0.0, 0.0, 0.0);
        if (!small) {
            marker.scale.x *= (285.0 / 228.0);
            marker.scale.y *= (285.0 / 228.0);
            marker.scale.z *= (505.0 / 325.0);
        }
        marker.color = brains2::common::marker_colors(color);
        return marker;
    }

    void create_car_markers() {
        std::vector<visualization_msgs::msg::Marker> &markers = car_markers_msg.markers;
        markers.resize(5);
        markers[0].header.frame_id = "car";
        markers[0].ns = "chassis";
        markers[0].type = visualization_msgs::msg::Marker::MESH_RESOURCE;
        markers[0].action = visualization_msgs::msg::Marker::MODIFY;
        markers[0].mesh_resource = this->get_local_mesh_path("ariane.stl");
        markers[0].pose.orientation = brains2::common::rpy_to_quaternion_msg(0.0, 0.0, 0.0);
        markers[0].scale.x = 1.0;
        markers[0].scale.y = 1.0;
        markers[0].scale.z = 1.0;
        markers[0].color = brains2::common::marker_colors("white");
        for (size_t i(1); i < 5; ++i) {
            markers[i].header.frame_id = "car";
            markers[i].ns = "tires";
            markers[i].id = i;
            markers[i].type = visualization_msgs::msg::Marker::MESH_RESOURCE;
            markers[i].mesh_resource = this->get_local_mesh_path("ariane_wheel.stl");
            markers[i].action = visualization_msgs::msg::Marker::MODIFY;
            // The wheels are listed in CW order, starting from the front left
            markers[i].pose.position.x = (i < 3 ? 0.7853 : -0.7853);
            markers[i].pose.position.y = (i % 2 == 1 ? 0.6291 : -0.6291);
            markers[i].pose.position.z = 0.20809;
            // the STL represents left wheels, so for right wheels (i.e. i=2,4) we add a yaw of pi
            markers[i].pose.orientation =
                brains2::common::rpy_to_quaternion_msg(0.0, 0.0, i % 2 == 0 ? 0.0 : M_PI);
            markers[i].scale.x = 1.0;
            markers[i].scale.y = 1.0;
            markers[i].scale.z = 1.0;
            markers[i].color = brains2::common::marker_colors("dark_gray");
        }
    }

    void update_tire_markers() {
        car_markers_msg.markers[0].header.stamp = this->transform.header.stamp;
        car_markers_msg.markers[1].header.stamp = this->transform.header.stamp;
        car_markers_msg.markers[2].header.stamp = this->transform.header.stamp;
        car_markers_msg.markers[3].header.stamp = this->transform.header.stamp;
        car_markers_msg.markers[4].header.stamp = this->transform.header.stamp;

        car_markers_msg.markers[1].pose.orientation =
            brains2::common::rpy_to_quaternion_msg(0.0, 0.0, M_PI + state.delta);
        car_markers_msg.markers[2].pose.orientation =
            brains2::common::rpy_to_quaternion_msg(0.0, 0.0, state.delta);
    }

    inline std::string get_local_mesh_path(std::string mesh_file) {
        return "file://" + ament_index_cpp::get_package_share_directory("brains2") + "/meshes/" +
               mesh_file;
    }

public:
    SimNode() : Node("sim_node"), sim{}, state{}, control{}, accels{} {
        // Declare all node parameters
        this->declare_parameter<double>("freq", 100.0);
        this->declare_parameter<std::string>("track_name", "alpha");

        // Compute sampling time
        dt = 1 / this->get_parameter("freq").as_double();

#ifdef CAR_CONSTANTS_PATH
        // load yaml file with car constants
        YAML::Node car_constants = YAML::LoadFile(CAR_CONSTANTS_PATH);
        const brains2::sim::Sim::Parameters params{
            car_constants["inertia"]["mass"].as<double>(),
            car_constants["inertia"]["yaw_inertia"].as<double>(),
            car_constants["geometry"]["cog_to_rear_axle"].as<double>(),
            car_constants["geometry"]["wheelbase"].as<double>() -
                car_constants["geometry"]["cog_to_rear_axle"].as<double>(),
            car_constants["drivetrain"]["C_m0"].as<double>(),
            car_constants["drivetrain"]["C_r0"].as<double>(),
            car_constants["drivetrain"]["C_r1"].as<double>(),
            car_constants["drivetrain"]["C_r2"].as<double>(),
            car_constants["actuators"]["motor_time_constant"].as<double>(),
            car_constants["actuators"]["steering_time_constant"].as<double>(),
            car_constants["geometry"]["cog_height"].as<double>(),
            car_constants["geometry"]["axle_track"].as<double>(),
            car_constants["aero"]["C_downforce"].as<double>(),
            car_constants["pacejka"]["constant"]["Ba"].as<double>(),
            car_constants["pacejka"]["constant"]["Ca"].as<double>(),
            car_constants["pacejka"]["constant"]["Da"].as<double>(),
            car_constants["pacejka"]["constant"]["Ea"].as<double>()};
        const brains2::sim::Sim::Limits limits{
            car_constants["actuators"]["torque_max"].as<double>(),
            car_constants["actuators"]["steering_max"].as<double>(),
            car_constants["actuators"]["steering_rate_max"].as<double>()};

<<<<<<< HEAD
        // TODO: the config here is actually global, so find something else?
        {
            std::string init_message{};
            IC_CONFIG.prefix("");
            IC_CONFIG.output(init_message);
            IC(params, limits);
            RCLCPP_INFO(this->get_logger(),
                        "Sim initialized with parameters: %s",
                        init_message.c_str());
        }

=======
>>>>>>> bf5b7c1b
        // Create Sim object
        this->sim = std::make_unique<brains2::sim::Sim>(params, limits);
#else
#error CAR_CONSTANTS_PATH is not defined
#endif
        // Reset the sim to initialize state and controls
        this->reset_srv_cb(nullptr, nullptr);

        // Create ros publishers.
        this->tf_broadcaster = std::make_unique<tf2_ros::TransformBroadcaster>(this);
        this->pose_pub = this->create_publisher<Pose>("/brains2/pose", 10);
        this->velocity_pub = this->create_publisher<Velocity>("/brains2/velocity", 10);
        this->acceleration_pub = this->create_publisher<Acceleration>("/brains2/acceleration", 10);
        this->current_controls_pub =
            this->create_publisher<Controls>("/brains2/current_controls", 10);
        this->viz_pub =
            this->create_publisher<visualization_msgs::msg::MarkerArray>("/brains2/viz/sim", 10);
        this->diagnostics_pub =
            this->create_publisher<diagnostic_msgs::msg::DiagnosticArray>("/brains2/diagnostics",
                                                                          10);

        // Create ros subscribers.
        this->target_controls_sub = this->create_subscription<brains2::msg::Controls>(
            "/brains2/target_controls",
            10,
            std::bind(&SimNode::controls_callback, this, std::placeholders::_1));

        // Create ros services.
        this->reset_srv = this->create_service<std_srvs::srv::Empty>(
            "/brains2/reset",
            std::bind(&SimNode::reset_srv_cb, this, std::placeholders::_1, std::placeholders::_2));
        this->publish_cones_srv =
            this->create_service<std_srvs::srv::Empty>("/brains2/publish_cones_markers",
                                                       std::bind(&SimNode::publish_cones_srv_cb,
                                                                 this,
                                                                 std::placeholders::_1,
                                                                 std::placeholders::_2));
        // Create messages
        this->create_diagnostics_message();
        this->create_car_markers();

        // load cones from track file and create the markers for the cones
        this->create_cones_markers(this->get_parameter("track_name").as_string());

        // call once the the publish cones service
        this->publish_cones_srv_cb(nullptr, nullptr);

        // create a timer for the simulation loop (one simulation step and
        // publishing the car mesh)
        this->sim_timer = this->create_wall_timer(std::chrono::duration<double>(dt),
                                                  std::bind(&SimNode::sim_timer_cb, this));
    }
};

int main(int argc, char **argv) {
    rclcpp::init(argc, argv);
    auto node = std::make_shared<SimNode>();
    try {
        rclcpp::spin(node);
    } catch (std::exception &e) {
        RCLCPP_FATAL(node->get_logger(), "Caught exception: %s", e.what());
    }
    rclcpp::shutdown();
    return 0;
}<|MERGE_RESOLUTION|>--- conflicted
+++ resolved
@@ -382,20 +382,6 @@
             car_constants["actuators"]["steering_max"].as<double>(),
             car_constants["actuators"]["steering_rate_max"].as<double>()};
 
-<<<<<<< HEAD
-        // TODO: the config here is actually global, so find something else?
-        {
-            std::string init_message{};
-            IC_CONFIG.prefix("");
-            IC_CONFIG.output(init_message);
-            IC(params, limits);
-            RCLCPP_INFO(this->get_logger(),
-                        "Sim initialized with parameters: %s",
-                        init_message.c_str());
-        }
-
-=======
->>>>>>> bf5b7c1b
         // Create Sim object
         this->sim = std::make_unique<brains2::sim::Sim>(params, limits);
 #else
