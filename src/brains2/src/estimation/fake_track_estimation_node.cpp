#include <algorithm>
#include <cmath>
#include <Eigen/Dense>
#include <memory>
#include <numeric>
#include <rclcpp/logging.hpp>
#include "brains2/common/marker_color.hpp"
#include "brains2/common/math.hpp"
#include "brains2/common/tracks.hpp"
#include "brains2/external/expected.hpp"
#include "brains2/external/icecream.hpp"
#include "brains2/msg/pose.hpp"
#include "brains2/msg/track_estimate.hpp"
#include "rclcpp/node.hpp"
#include "rclcpp/publisher.hpp"
#include "rclcpp/rclcpp.hpp"
#include "rclcpp/subscription.hpp"
#include "visualization_msgs/msg/marker.hpp"
#include "visualization_msgs/msg/marker_array.hpp"

using namespace std;
using namespace brains2::msg;
using namespace brains2::common;
using rclcpp::Publisher;
using rclcpp::Subscription;
using visualization_msgs::msg::Marker;
using visualization_msgs::msg::MarkerArray;

template <typename InputIt>
void adjust_heading_range(InputIt start, InputIt end) {
    if (start == end) {
        return;
    }
    adjacent_difference(start, end, start);  // first element stays the same
    const auto wrap = [](double diff) {
        if (diff > M_PI) {
            return diff - 2 * M_PI;
        } else if (diff < -M_PI) {
            return diff + 2 * M_PI;
        }
        return diff;
    };
    transform_inclusive_scan(next(start), end, start, std::plus<double>{}, wrap, *start);
}

void adjust_heading(vector<double> &headings, size_t ref_id) {
    if (ref_id < 0 || ref_id >= headings.size()) {
        return;
    }
    adjust_heading_range(headings.begin() + ref_id, headings.end());
    adjust_heading_range(headings.rbegin() + (headings.size() - 1 - ref_id), headings.rend());
}

class FakeTrackEstimationNode : public rclcpp::Node {
private:
    Subscription<Pose>::SharedPtr pose_sub;
    Publisher<TrackEstimate>::SharedPtr track_estimate_pub;
    Publisher<MarkerArray>::SharedPtr viz_pub;
    rclcpp::TimerBase::SharedPtr timer;

    double last_s = 0.0;
    unique_ptr<Track> track;
    TrackEstimate track_estimate_msg;
    MarkerArray viz_msg;
    shared_ptr<Pose> last_pose;

<<<<<<< HEAD
    void on_pose(const Pose::SharedPtr msg) {
        last_pose = msg;
    }
    void timer_cb() {
        if (!last_pose) {
            return;
        }
=======
    void on_pose(Pose::ConstSharedPtr msg) {
>>>>>>> 41b0d72e
        // Project pose onto track
        auto [s_proj, _] = track->project(last_pose->x, last_pose->y, this->last_s, 30.0);

        // Update last s value (don't forget the Track here represents 3 laps)
        this->last_s = std::fmod(s_proj, track->length() / 3);

        // Take 5m behind and 10 in front
        size_t start_id =
                   track->find_interval(s_proj - this->get_parameter("dist_back").as_double()),
               proj_id = track->find_interval(s_proj),
               end_id =
                   track->find_interval(s_proj + this->get_parameter("dist_front").as_double()) + 1;
        const auto npoints = end_id - start_id;

        // Update track estimate message
        track_estimate_msg.header.stamp = this->now();
        track_estimate_msg.header.frame_id = "world";
        track_estimate_msg.s_cen.resize(npoints);
        std::copy(track->get_vals_s().data() + start_id,
                  track->get_vals_s().data() + end_id,
                  track_estimate_msg.s_cen.begin());
        track_estimate_msg.x_cen.resize(npoints);
        std::copy(track->get_vals_X().data() + start_id,
                  track->get_vals_X().data() + end_id,
                  track_estimate_msg.x_cen.begin());
        track_estimate_msg.y_cen.resize(npoints);
        std::copy(track->get_vals_Y().data() + start_id,
                  track->get_vals_Y().data() + end_id,
                  track_estimate_msg.y_cen.begin());
        track_estimate_msg.phi_cen.resize(npoints);
        std::copy(track->get_vals_phi().data() + start_id,
                  track->get_vals_phi().data() + end_id,
                  track_estimate_msg.phi_cen.begin());
        track_estimate_msg.kappa_cen.resize(npoints);
        std::copy(track->get_vals_kappa().data() + start_id,
                  track->get_vals_kappa().data() + end_id,
                  track_estimate_msg.kappa_cen.begin());
        track_estimate_msg.w_cen.resize(npoints);
        std::copy(track->get_vals_width().data() + start_id,
                  track->get_vals_width().data() + end_id,
                  track_estimate_msg.w_cen.begin());

        // post-process the heading values phi such that they all lie "around" current phi
        // for this, wrap all in interval [phi-pi, phi+pi) and then remove discontinuities
        const auto tpr = last_pose->phi - M_PI;
        for (auto &phi_cen : track_estimate_msg.phi_cen) {
            phi_cen = teds_projection(phi_cen, tpr);
        }
        adjust_heading(track_estimate_msg.phi_cen, proj_id);

        // Publish track estimate
        track_estimate_pub->publish(track_estimate_msg);

        // Create center line message
        viz_msg.markers.resize(1);
        viz_msg.markers[0].header.frame_id = "world";
        viz_msg.markers[0].ns = "center_line";
        viz_msg.markers[0].action = visualization_msgs::msg::Marker::MODIFY;
        viz_msg.markers[0].type = visualization_msgs::msg::Marker::LINE_STRIP;
        // TODO: maybe only send a subset of the points to have a rougher
        // but faster visualization?
        viz_msg.markers[0].points.resize(npoints);
        for (size_t i = 0; i < npoints; ++i) {
            viz_msg.markers[0].points[i].x = track_estimate_msg.x_cen[i];
            viz_msg.markers[0].points[i].y = track_estimate_msg.y_cen[i];
        }
        viz_msg.markers[0].scale.x = 0.05;
        viz_msg.markers[0].color = brains2::common::marker_colors("purple");

        // Publish it
        viz_pub->publish(viz_msg);
    }

public:
    FakeTrackEstimationNode()
        : Node("fake_track_estimation_node"), track_estimate_msg{}, viz_msg{}, last_pose(nullptr) {
        this->declare_parameter("dist_front", 10.0);
        this->declare_parameter("dist_back", 5.0);

        // Load track
#ifdef TRACK_DATABASE_PATH
        std::filesystem::path center_line_file(TRACK_DATABASE_PATH);
        const auto track_name = this->declare_parameter("track_name", "alpha");
        center_line_file /= (track_name + "_center_line.csv");
        if (!std::filesystem::exists(center_line_file)) {
            throw std::runtime_error("Track " + track_name + " not found in TRACK_DATABASE_PATH");
        }
        const auto track_expected = Track::from_file(center_line_file.string());
        if (!track_expected.has_value()) {
            track_expected.error();
            throw std::runtime_error(
                "Track " + track_name +
                " could not be loaded because of error: " + to_string(track_expected.error()));
        }
        // NOTE: this will effectively copy the instance of Track. This is necessary because the
        // previous object was allocated on the stack and will be destroyed at the end of the
        // constructor.
        this->track = std::make_unique<Track>(track_expected.value());
#else
#error TRACK_DATABASE_PATH is not defined
#endif

        // create publisher and subscriber
        this->track_estimate_pub =
            this->create_publisher<TrackEstimate>("/brains2/track_estimate", 10);
        this->viz_pub = this->create_publisher<visualization_msgs::msg::MarkerArray>(
            "/brains2/viz/track_estimation",
            10);
        this->pose_sub = this->create_subscription<Pose>(
            "/brains2/pose",
            10,
            std::bind(&FakeTrackEstimationNode::on_pose, this, std::placeholders::_1));

        // Create timer
        const auto timer_period = 1 / this->declare_parameter<double>("freq", 10.0);
        this->timer = this->create_wall_timer(std::chrono::duration<double>(timer_period),
                                              bind(&FakeTrackEstimationNode::timer_cb, this));
    }
};

int main(int argc, char **argv) {
    rclcpp::init(argc, argv);
    auto node = std::make_shared<FakeTrackEstimationNode>();
    try {
        rclcpp::spin(node);
    } catch (std::exception &e) {
        RCLCPP_FATAL(node->get_logger(), "Caught exception: %s", e.what());
    }
    rclcpp::shutdown();
    return 0;
}<|MERGE_RESOLUTION|>--- conflicted
+++ resolved
@@ -64,17 +64,13 @@
     MarkerArray viz_msg;
     shared_ptr<Pose> last_pose;
 
-<<<<<<< HEAD
-    void on_pose(const Pose::SharedPtr msg) {
+    void on_pose(Pose::ConstSharedPtr msg) {
         last_pose = msg;
     }
     void timer_cb() {
         if (!last_pose) {
             return;
         }
-=======
-    void on_pose(Pose::ConstSharedPtr msg) {
->>>>>>> 41b0d72e
         // Project pose onto track
         auto [s_proj, _] = track->project(last_pose->x, last_pose->y, this->last_s, 30.0);
 
